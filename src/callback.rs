--- conflicted
+++ resolved
@@ -255,7 +255,15 @@
 macro_rules! impl_set_solution {
     () => {
         /// Provide a new feasible solution for a MIP model.  Not all variables need to be given.
-        ///
+        /// The return value on success has the following meaning, depending from on the callback context:
+        /// 
+        /// | Context | Possible Values | Meaning |
+        /// | --- | --- | --- |
+        /// | [`MIPNodeCtx`] | `None` | Suggested solution was not feasible. | 
+        /// |              | `Some(val)` | Suggested solution was feasible, has objective value of `val`. | 
+        /// | [`MIPSolCtx`] | `None` | No information | 
+        /// | [`MIPCtx`] | `None` | No information | 
+        /// 
         /// On success, if the solution was feasible the method returns the computed objective value,
         /// otherwise returns `None`.
         pub fn set_solution<I, V, T>(&self, solution: I) -> Result<Option<f64>>
@@ -341,6 +349,7 @@
 pub struct MIPCtx<'a>(CbCtx<'a>);
 impl<'a> MIPCtx<'a> {
     impl_common! {}
+    impl_set_solution! {}
     impl_runtime! {}
     impl_getter! { obj_best, f64, MIP, MIP_OBJBST, "Current best objective." }
     impl_getter! { obj_bnd, f64, MIP, MIP_OBJBND, "Current best objective bound." }
@@ -377,12 +386,8 @@
         self.0.get_mip_solution(vars)
     }
 
-<<<<<<< HEAD
     impl_common! {}
-=======
     impl_set_solution! {}
-    impl_terminate! {}
->>>>>>> 8a05ce2f
     impl_runtime! {}
     impl_add_lazy! {}
     impl_getter! { obj, f64, MIPSOL, MIPSOL_OBJ, "Objective value for the new solution." }
@@ -422,30 +427,13 @@
         self.0.get_node_rel(vars)
     }
 
-<<<<<<< HEAD
-    /// Provide a new feasible solution for a MIP model.  Not all variables need to be given.
-    ///
-    /// On success, if the solution was feasible the method returns the computed objective value,
-    /// otherwise returns `None`.
-    pub fn set_solution<I, V, T>(&self, solution: I) -> Result<Option<f64>>
-    where
-        V: Borrow<Var>,
-        T: Borrow<f64>,
-        I: IntoIterator<Item = (V, T)>,
-    {
-        self.0.set_solution(solution)
-    }
-
     /// Current algorithmic phase in the MIP solution
     pub fn phase(&self) -> Result<MipPhase> {
         MipPhase::from_raw(self.0.get_int(MIPNODE, MIPNODE_PHASE)?)
     }
 
+    impl_set_solution! {}
     impl_common! {}
-=======
-    impl_set_solution! {}
-    impl_terminate! {}
->>>>>>> 8a05ce2f
     impl_runtime! {}
     impl_add_lazy! {}
     impl_getter! { obj_best, f64, MIPNODE, MIPNODE_OBJBST, "Current best objective." }
@@ -606,8 +594,13 @@
         self.check_apicall(unsafe {
             ffi::GRBcbsolution(self.cbdata, soln.as_ptr(), &mut obj as *mut raw::c_double)
         })?;
-
-        Ok(if obj == INFINITY { None } else { Some(obj) })
+       
+
+        let obj = 
+            if obj == INFINITY || obj == GRB_UNDEFINED { None } 
+            else { Some(obj )};
+
+        Ok(obj)
     }
 
     /// Retrieve the elapsed solver runtime in seconds.
