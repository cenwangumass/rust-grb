--- conflicted
+++ resolved
@@ -7,10 +7,6 @@
 use std::ffi::{CStr, CString};
 use std::ptr::null;
 
-<<<<<<< HEAD
-=======
-#[allow(clippy::temporary_cstring_as_ptr)]
->>>>>>> 90fa04fb
 pub unsafe fn from_c_str(s: *const ffi::c_char) -> String { CStr::from_ptr(s).to_string_lossy().into_owned() }
 
 
@@ -32,15 +28,10 @@
 }
 
 impl From<String> for ffi::c_str {
-<<<<<<< HEAD
   fn from(val: String) -> ffi::c_str {
     let s = CString::new(val.as_str()).unwrap();
     s.as_ptr()
   }
-=======
-  #[allow(clippy::temporary_cstring_as_ptr)]
-  fn from(val: String) -> ffi::c_str { CString::new(val.as_str()).unwrap().as_ptr() }
->>>>>>> 90fa04fb
 }
 
 
@@ -136,25 +127,17 @@
 }
 
 impl FromRaw<String> for ffi::c_str {
-<<<<<<< HEAD
   fn from(val: String) -> ffi::c_str {
     let s = CString::new(val.as_str()).unwrap();
     s.as_ptr()
   }
-=======
-  #[allow(clippy::temporary_cstring_as_ptr)]
-  fn from(val: String) -> *const ffi::c_char { CString::new(val.as_str()).unwrap().as_ptr() }
->>>>>>> 90fa04fb
 }
 
 
 #[test]
-<<<<<<< HEAD
-=======
-#[allow(clippy::temporary_cstring_as_ptr)]
->>>>>>> 90fa04fb
 fn conversion_must_success() {
   let s1 = "mip1.log";
-  let s2 = unsafe { from_c_str(CString::new(s1).unwrap().as_ptr()) };
+  let cs = CString::new(s1).unwrap();
+  let s2 = unsafe { from_c_str(cs.as_ptr()) };
   assert!(s1 == s2);
 }